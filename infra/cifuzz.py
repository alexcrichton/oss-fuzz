# Copyright 2020 Google LLC
#
# Licensed under the Apache License, Version 2.0 (the "License");
# you may not use this file except in compliance with the License.
# You may obtain a copy of the License at
#
#      http://www.apache.org/licenses/LICENSE-2.0
#
# Unless required by applicable law or agreed to in writing, software
# distributed under the License is distributed on an "AS IS" BASIS,
# WITHOUT WARRANTIES OR CONDITIONS OF ANY KIND, either express or implied.
# See the License for the specific language governing permissions and
# limitations under the License.
"""Module used by CI tools in order to interact with fuzzers.
This module helps CI tools do the following
  1. build fuzzers
  2. run fuzzers
Eventually it will be used to help CI tools determine which fuzzers to run.
"""

import argparse
import os
import tempfile

import utils
import repo_manager
import utils


def main():
  """Connects Fuzzers with CI tools."""
  parser = argparse.ArgumentParser(
      description='Help CI tools manage specific fuzzers.')

  subparsers = parser.add_subparsers(dest='command')
  build_fuzzer_parser = subparsers.add_parser(
      'build_fuzzers', help='Build an OSS-Fuzz projects fuzzers.')
  build_fuzzer_parser.add_argument('project_name')
  build_fuzzer_parser.add_argument('repo_name')
  build_fuzzer_parser.add_argument('commit_sha')

  run_fuzzer_parser = subparsers.add_parser(
      'run_fuzzers', help='Run an OSS-Fuzz projects fuzzers.')
  run_fuzzer_parser.add_argument('project_name')
  args = parser.parse_args()

  # Change to oss-fuzz main directory so helper.py runs correctly.
  if os.getcwd() != utils.OSS_FUZZ_HOME:
    os.chdir(utils.OSS_FUZZ_HOME)
  if args.command == 'build_fuzzers':
    return build_fuzzers(args)
  elif args.command == 'run_fuzzer':
    return run_fuzzers(args)
  print('Invalid argument option, use  build_fuzzers or run_fuzzer.')
  return 1


def build_fuzzers(args):
  """Builds all of the fuzzers for a specific OSS-Fuzz project."""

  # TODO: Fix return value bubble to actually handle errors.
  with tempfile.TemporaryDirectory() as tmp_dir:
<<<<<<< HEAD
    inferred_url, repo_name = utils.detect_main_repo_from_repo_name(
        args.project_name, args.repo_name)
=======
    inferred_url, repo_name = build_specified_commit.detect_main_repo(
        args.project_name, repo_name=args.repo_name)
>>>>>>> ab96a363
    build_repo_manager = repo_manager.RepoManager(
        inferred_url, tmp_dir, repo_name=repo_name)
    return utils.build_fuzzers_from_commit(
        args.project_name, args.commit_sha, build_repo_manager)


def run_fuzzers(args):
  """Runs a all fuzzer for a specific OSS-Fuzz project."""
  return 0


if __name__ == '__main__':
  main()<|MERGE_RESOLUTION|>--- conflicted
+++ resolved
@@ -60,13 +60,8 @@
 
   # TODO: Fix return value bubble to actually handle errors.
   with tempfile.TemporaryDirectory() as tmp_dir:
-<<<<<<< HEAD
-    inferred_url, repo_name = utils.detect_main_repo_from_repo_name(
-        args.project_name, args.repo_name)
-=======
-    inferred_url, repo_name = build_specified_commit.detect_main_repo(
+    inferred_url, repo_name = utils.detect_main_repo(
         args.project_name, repo_name=args.repo_name)
->>>>>>> ab96a363
     build_repo_manager = repo_manager.RepoManager(
         inferred_url, tmp_dir, repo_name=repo_name)
     return utils.build_fuzzers_from_commit(
