--- conflicted
+++ resolved
@@ -9,14 +9,10 @@
 # Unless required by applicable law or agreed to in writing, software
 # distributed under the License is distributed on an "AS IS" BASIS,
 # WITHOUT WARRANTIES OR CONDITIONS OF ANY KIND, either express or implied.
-# See the License for the specific language governing permissions and
+# See the License for the specific language governing perepo_managerissions and
 # limitations under the License.
-<<<<<<< HEAD
-"""Utilitys for OSS-Fuzz infrastrcture."""
-=======
 """Utility's for OSS-Fuzz infrastructure ."""
 
->>>>>>> 22919a98
 import os
 import re
 import subprocess
@@ -24,7 +20,7 @@
 import helper
 import repo_manager
 
-# Refrence to OSS-Fuzz home repo
+# Reference to OSS-Fuzz home repo.
 OSS_FUZZ_HOME = os.path.dirname(os.path.dirname(os.path.realpath(__file__)))
 
 
@@ -117,7 +113,6 @@
     RuntimeError: running a command resulted in an error
   """
 
-<<<<<<< HEAD
   if not location:
     location = os.getcwd()
   process = subprocess.Popen(command, stdout=subprocess.PIPE, cwd=location)
@@ -127,8 +122,4 @@
                        (err, command, process.returncode, out))
   if out is not None:
     out = out.decode('ascii')
-  return out, process.returncode
-=======
-# Reference to OSS-Fuzz home repo.
-OSS_FUZZ_HOME = os.path.dirname(os.path.dirname(os.path.abspath(__file__)))
->>>>>>> 22919a98
+  return out, process.returncode